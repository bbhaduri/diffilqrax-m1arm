"""
This module contains the exact solution to the LQR problem by converting sequential time evolution into
closed matrix form then inverting the matrix to get the optimal control sequence. The function quad_solve
Uses the conjugate gradient method to solve the linear system Ax = b where A = big_G, b = -big_g. The function
exact_solve uses numpy's linear solver to solve the same linear system.
"""
from typing import Tuple
import numpy as np
import jax
from jax import Array
import jax.numpy as jnp
from jax.numpy.linalg import matrix_power
from jax.scipy.linalg import block_diag
import jaxopt

<<<<<<< HEAD
from src.typs import ModelDims, LQRParams
=======
from src.lqr import ModelDims, Params
>>>>>>> a02764e8

jax.config.update("jax_enable_x64", True)  # sets float to 64 precision by default

"""The original problem is \sum_t x_t^T Q x_t + u_t^T R u_t + 2 x_t^T S u_t + c^T x_t subject 
to x_{t+1} = A x_t + B u_t + a, for all t, and x_0 = x0.
This translates into a dynamics constraint of the form x = F_0 x_0 + F u where F0 is an upper 
diagonal matrix with blocks F0_{ij} = A^{j - i} if i>=j and 0 otherwise, and F is a block matrix 
with blocks F_{ij} = A^{j - i} B if i>j and 0 otherwise.

We can build the matrices F0 and F as follows:  
<<<<<<< HEAD
F0 = np.block([[np.linalg.matrix_power(A, j - i) for j in range(T)] for i in range(T)]) -> Follows Toeplitz structure!"""

def quad_solve(params:LQRParams, dims:ModelDims, x0:jnp.ndarray):
    t_span_mpartial = lambda arr: jnp.tile(arr, (dims.horizon,1,1))
    t_span_vpartial = lambda arr: jnp.tile(arr, (dims.horizon,))
=======
F0 = np.block([[np.linalg.matrix_power(A, j - i) for j in range(T)] for i in range(T)]) -> Follows 
Toeplitz structure!"""

def t_span_mpartial(arr: Array, dims:ModelDims) -> Array:
    """Span matrix along time dimension."""
    return jnp.tile(arr, (dims.horizon, 1, 1))


def t_span_vpartial(arr: Array, dims:ModelDims) -> Array:
    """Span vector along time dimension."""
    return jnp.tile(arr, (dims.horizon,))
    

def quad_solve(params: Params, dims: ModelDims, x0: Array) -> Tuple[Array, Array]:
    """Solves a quadratic optimization problem.

    Args:
        params (Params): The parameters for the optimization problem.
        dims (ModelDims): The dimensions of the model.
        x0 (Array): The initial state.

    Returns:
        Tuple[Array, Array]: A tuple containing the optimal state trajectory and control inputs.
    """
>>>>>>> a02764e8

    A = params.lqr.A[0]
    B = params.lqr.B[0]
    Q = params.lqr.Q[0]
    R = params.lqr.R[0]
    q = params.lqr.q[0]
    r = params.lqr.r[0]
<<<<<<< HEAD
    #F0 = np.block([[np.linalg.matrix_power(A, i-j) if (j <= i) else np.zeros((n, n)) for j in range(T)] for i in range(T)])
    F0 = block_diag(*[matrix_power(A, j) for j in range(dims.horizon)])
    # F = jnp.block([[matrix_power(A, i-j-1) @ B if j < i else jnp.zeros((dims.n, dims.m)) for j in range(dims.horizon)] for i in range(dims.horizon)])
    F = np.block([[np.linalg.matrix_power(A, i-j-1) @ B if j < i else np.zeros((dims.n, dims.m)) for j in range(dims.horizon)] for i in range(dims.horizon)])
    #C(U) = U^T@big_R@U + big_r^T@U + X^T@big_Q@X + big_q^T@X and  X = F0x0 + FU so 
    #C(U) = U^T@big_R@U + big_r^T@U + (F0x0 + FU)^T@big_Q*(F0x0 + FU) + big_q^T@(F0x0 + FU) = U^T@big_G@U + big_g^T@U + cg
    #where big_G = @*(F^T@big_Q@F + big_R) and big_g = 2*F^T@big_Q@F0 + big_r and cg = x0^T@F0^T@big_Q@F0@x0 + big_q^T@F0@x0
    #this is minimized by solving Ax = b where A = big_G, b = -big_g
    big_Q = block_diag(*t_span_mpartial(Q))
    big_q = t_span_vpartial(q)
    big_R =  block_diag(*t_span_mpartial(R))
    big_r = t_span_vpartial(r)
    big_x0 = t_span_vpartial(x0)
    # big_Q = jax.scipy.linalg.block_diag(*[Q for t in range(dims.horizon)])
    # big_q = np.concatenate([q for t in range(dims.horizon)])
    # big_r = np.concatenate([r for t in range(dims.horizon)])
    # big_x0 = np.concatenate([x0 for t in range(dims.horizon)])

    big_G = 2*(F.T @ big_Q @ F + big_R)
    big_g =  F.T@big_q + (F.T @ big_Q @ F0 @ big_x0) + (big_x0.T @ F0.T @ big_Q.T @ F) + big_r
=======

    F0 = block_diag(*[matrix_power(A, j) for j in range(dims.horizon)])
    F = np.block(
        [
            [
                np.linalg.matrix_power(A, i - j - 1) @ B
                if j < i
                else np.zeros((dims.n, dims.m))
                for j in range(dims.horizon)
            ]
            for i in range(dims.horizon)
        ]
    )
    # C(U) = U^T@big_R@U + big_r^T@U + X^T@big_Q@X + big_q^T@X
    # and  X = F0x0 + FU so
    # C(U) = U^T@big_R@U + big_r^T@U + (F0x0 + FU)^T@big_Q*(F0x0 + FU) +
    #       big_q^T@(F0x0 + FU) = U^T@big_G@U + big_g^T@U + cg
    # where big_G = @*(F^T@big_Q@F + big_R) and big_g = 2*F^T@big_Q@F0 + big_r
    # and cg = x0^T@F0^T@big_Q@F0@x0 + big_q^T@F0@x0

    # this is minimized by solving Ax = b where A = big_G, b = -big_g
    big_Q = block_diag(*t_span_mpartial(Q, dims))
    big_q = t_span_vpartial(q, dims)
    big_R = block_diag(*t_span_mpartial(R, dims))
    big_r = t_span_vpartial(r, dims)
    big_x0 = t_span_vpartial(x0, dims)

    big_G = 2 * (F.T @ big_Q @ F + big_R)
    big_g = (
        F.T @ big_q
        + (F.T @ big_Q @ F0 @ big_x0)
        + (big_x0.T @ F0.T @ big_Q.T @ F)
        + big_r
    )

>>>>>>> a02764e8
    def matvec(x):
        return big_G @ x

    us_star = jaxopt.linear_solve.solve_cg(matvec, -big_g)
    xs_star = F0 @ big_x0 + F @ us_star
<<<<<<< HEAD
    #c = 0.5*us_star[...,None]^T@big_R@us_star[...,None] + big_r[...,None]^T@us_star[...,None] + 0.5*xs_star[...,None]^T@big_Q@xs_star[...,None] + big_q[...,None]^T@xs_star[...,None]
    u = np.reshape(us_star, (dims.horizon, dims.m,))[:-1]
    x = np.reshape(xs_star, (dims.horizon, dims.n,))
    return x, u
     
def exact_solve(params:LQRParams, dims:ModelDims, x0:jnp.ndarray):
    t_span_mpartial = lambda arr: jnp.tile(arr, (dims.horizon,1,1))
    t_span_vpartial = lambda arr: jnp.tile(arr, (dims.horizon,))
=======
    return xs_star.reshape((dims.horizon,dims.n,)), us_star.reshape((dims.horizon, dims.m,))[:-1]


def exact_solve(params: Params, dims: ModelDims, x0: Array) -> Tuple[Array, Array]:
    """Solves the optimal control problem using the linear solver method.

    Args:
        params (Params): The parameters for the LQR problem.
        dims (ModelDims): The dimensions of the model.
        x0 (jnp.ndarray): The initial state.

    Returns:
        Tuple[jnp.ndarray, jnp.ndarray]: The optimal trajectory and control inputs.
    """
>>>>>>> a02764e8

    A = params.lqr.A[0]
    B = params.lqr.B[0]
    Q = params.lqr.Q[0]
    R = params.lqr.R[0]
    q = params.lqr.q[0]
    r = params.lqr.r[0]
<<<<<<< HEAD
    #F0 = np.block([[np.linalg.matrix_power(A, i-j) if j <= i else np.zeros((n, n)) for j in range(T)] for i in range(T)])
    F0 = block_diag(*[matrix_power(A, j) for j in range(dims.horizon)])
    F = np.block([[np.linalg.matrix_power(A, i-j-1) @ B if j < i else np.zeros((dims.n, dims.m)) for j in range(dims.horizon)] for i in range(dims.horizon)])
    #C(U) = U^T@big_R@U + big_r^T@U + X^T@big_Q@X + big_q^T@X and  X = F0x0 + FU so 
    #C(U) = U^T@big_R@U + big_r^T@U + (F0x0 + FU)^T@big_Q*(F0x0 + FU) + big_q^T@(F0x0 + FU) = U^T@big_G@U + big_g^T@U + cg
    #where big_G = @*(F^T@big_Q@F + big_R) and big_g = 2*F^T@big_Q@F0 + big_r and cg = x0^T@F0^T@big_Q@F0@x0 + big_q^T@F0@x0
    #this is minimized by solving Ax = b where A = big_G, b = -big_g
    big_Q = block_diag(*t_span_mpartial(Q))
    big_q = t_span_vpartial(q)
    big_R =  block_diag(*t_span_mpartial(R))
    big_r = t_span_vpartial(r)
    big_x0 = t_span_vpartial(x0)

    big_G = 2*(F.T @ big_Q @ F + big_R)
    big_G = 0.5*(big_G + big_G.T)
    big_g =  F.T@big_q + (F.T @ big_Q @ F0 @ big_x0) + (big_x0.T @ F0.T @ big_Q.T @ F) + big_r
    us_star = np.linalg.solve(big_G, -big_g)
    xs_star = F0 @ big_x0 + F @ us_star
    #c = 0.5*us_star[...,None]^T@big_R@us_star[...,None] + big_r[...,None]^T@us_star[...,None] + 0.5*xs_star[...,None]^T@big_Q@xs_star[...,None] + big_q[...,None]^T@xs_star[...,None]
    u = np.reshape(us_star, (dims.horizon, dims.m,))[:-1]
    x = np.reshape(xs_star, (dims.horizon, dims.n,))
    return x, u
=======
    F0 = block_diag(*[matrix_power(A, j) for j in range(dims.horizon)])
    F = np.block(
        [
            [
                np.linalg.matrix_power(A, i - j - 1) @ B
                if j < i
                else np.zeros((dims.n, dims.m))
                for j in range(dims.horizon)
            ]
            for i in range(dims.horizon)
        ]
    )

    big_Q = block_diag(*t_span_mpartial(Q, dims))
    big_q = t_span_vpartial(q, dims)
    big_R = block_diag(*t_span_mpartial(R, dims))
    big_r = t_span_vpartial(r, dims)
    big_x0 = t_span_vpartial(x0, dims)

    big_G = 2 * (F.T @ big_Q @ F + big_R)
    big_G = 0.5 * (big_G + big_G.T)
    big_g = (
        F.T @ big_q
        + (F.T @ big_Q @ F0 @ big_x0)
        + (big_x0.T @ F0.T @ big_Q.T @ F)
        + big_r
    )
    us_star = np.linalg.solve(big_G, -big_g)
    xs_star = F0 @ big_x0 + F @ us_star
    return xs_star.reshape((dims.horizon,dims.n,)), us_star.reshape((dims.horizon, dims.m,))[:-1]
>>>>>>> a02764e8
<|MERGE_RESOLUTION|>--- conflicted
+++ resolved
@@ -13,11 +13,7 @@
 from jax.scipy.linalg import block_diag
 import jaxopt
 
-<<<<<<< HEAD
 from src.typs import ModelDims, LQRParams
-=======
-from src.lqr import ModelDims, Params
->>>>>>> a02764e8
 
 jax.config.update("jax_enable_x64", True)  # sets float to 64 precision by default
 
@@ -28,13 +24,6 @@
 with blocks F_{ij} = A^{j - i} B if i>j and 0 otherwise.
 
 We can build the matrices F0 and F as follows:  
-<<<<<<< HEAD
-F0 = np.block([[np.linalg.matrix_power(A, j - i) for j in range(T)] for i in range(T)]) -> Follows Toeplitz structure!"""
-
-def quad_solve(params:LQRParams, dims:ModelDims, x0:jnp.ndarray):
-    t_span_mpartial = lambda arr: jnp.tile(arr, (dims.horizon,1,1))
-    t_span_vpartial = lambda arr: jnp.tile(arr, (dims.horizon,))
-=======
 F0 = np.block([[np.linalg.matrix_power(A, j - i) for j in range(T)] for i in range(T)]) -> Follows 
 Toeplitz structure!"""
 
@@ -48,7 +37,7 @@
     return jnp.tile(arr, (dims.horizon,))
     
 
-def quad_solve(params: Params, dims: ModelDims, x0: Array) -> Tuple[Array, Array]:
+def quad_solve(params: LQRParams, dims: ModelDims, x0: Array) -> Tuple[Array, Array]:
     """Solves a quadratic optimization problem.
 
     Args:
@@ -59,7 +48,6 @@
     Returns:
         Tuple[Array, Array]: A tuple containing the optimal state trajectory and control inputs.
     """
->>>>>>> a02764e8
 
     A = params.lqr.A[0]
     B = params.lqr.B[0]
@@ -67,28 +55,6 @@
     R = params.lqr.R[0]
     q = params.lqr.q[0]
     r = params.lqr.r[0]
-<<<<<<< HEAD
-    #F0 = np.block([[np.linalg.matrix_power(A, i-j) if (j <= i) else np.zeros((n, n)) for j in range(T)] for i in range(T)])
-    F0 = block_diag(*[matrix_power(A, j) for j in range(dims.horizon)])
-    # F = jnp.block([[matrix_power(A, i-j-1) @ B if j < i else jnp.zeros((dims.n, dims.m)) for j in range(dims.horizon)] for i in range(dims.horizon)])
-    F = np.block([[np.linalg.matrix_power(A, i-j-1) @ B if j < i else np.zeros((dims.n, dims.m)) for j in range(dims.horizon)] for i in range(dims.horizon)])
-    #C(U) = U^T@big_R@U + big_r^T@U + X^T@big_Q@X + big_q^T@X and  X = F0x0 + FU so 
-    #C(U) = U^T@big_R@U + big_r^T@U + (F0x0 + FU)^T@big_Q*(F0x0 + FU) + big_q^T@(F0x0 + FU) = U^T@big_G@U + big_g^T@U + cg
-    #where big_G = @*(F^T@big_Q@F + big_R) and big_g = 2*F^T@big_Q@F0 + big_r and cg = x0^T@F0^T@big_Q@F0@x0 + big_q^T@F0@x0
-    #this is minimized by solving Ax = b where A = big_G, b = -big_g
-    big_Q = block_diag(*t_span_mpartial(Q))
-    big_q = t_span_vpartial(q)
-    big_R =  block_diag(*t_span_mpartial(R))
-    big_r = t_span_vpartial(r)
-    big_x0 = t_span_vpartial(x0)
-    # big_Q = jax.scipy.linalg.block_diag(*[Q for t in range(dims.horizon)])
-    # big_q = np.concatenate([q for t in range(dims.horizon)])
-    # big_r = np.concatenate([r for t in range(dims.horizon)])
-    # big_x0 = np.concatenate([x0 for t in range(dims.horizon)])
-
-    big_G = 2*(F.T @ big_Q @ F + big_R)
-    big_g =  F.T@big_q + (F.T @ big_Q @ F0 @ big_x0) + (big_x0.T @ F0.T @ big_Q.T @ F) + big_r
-=======
 
     F0 = block_diag(*[matrix_power(A, j) for j in range(dims.horizon)])
     F = np.block(
@@ -124,26 +90,15 @@
         + big_r
     )
 
->>>>>>> a02764e8
     def matvec(x):
         return big_G @ x
 
     us_star = jaxopt.linear_solve.solve_cg(matvec, -big_g)
     xs_star = F0 @ big_x0 + F @ us_star
-<<<<<<< HEAD
-    #c = 0.5*us_star[...,None]^T@big_R@us_star[...,None] + big_r[...,None]^T@us_star[...,None] + 0.5*xs_star[...,None]^T@big_Q@xs_star[...,None] + big_q[...,None]^T@xs_star[...,None]
-    u = np.reshape(us_star, (dims.horizon, dims.m,))[:-1]
-    x = np.reshape(xs_star, (dims.horizon, dims.n,))
-    return x, u
-     
-def exact_solve(params:LQRParams, dims:ModelDims, x0:jnp.ndarray):
-    t_span_mpartial = lambda arr: jnp.tile(arr, (dims.horizon,1,1))
-    t_span_vpartial = lambda arr: jnp.tile(arr, (dims.horizon,))
-=======
     return xs_star.reshape((dims.horizon,dims.n,)), us_star.reshape((dims.horizon, dims.m,))[:-1]
 
 
-def exact_solve(params: Params, dims: ModelDims, x0: Array) -> Tuple[Array, Array]:
+def exact_solve(params: LQRParams, dims: ModelDims, x0: Array) -> Tuple[Array, Array]:
     """Solves the optimal control problem using the linear solver method.
 
     Args:
@@ -154,7 +109,6 @@
     Returns:
         Tuple[jnp.ndarray, jnp.ndarray]: The optimal trajectory and control inputs.
     """
->>>>>>> a02764e8
 
     A = params.lqr.A[0]
     B = params.lqr.B[0]
@@ -162,30 +116,6 @@
     R = params.lqr.R[0]
     q = params.lqr.q[0]
     r = params.lqr.r[0]
-<<<<<<< HEAD
-    #F0 = np.block([[np.linalg.matrix_power(A, i-j) if j <= i else np.zeros((n, n)) for j in range(T)] for i in range(T)])
-    F0 = block_diag(*[matrix_power(A, j) for j in range(dims.horizon)])
-    F = np.block([[np.linalg.matrix_power(A, i-j-1) @ B if j < i else np.zeros((dims.n, dims.m)) for j in range(dims.horizon)] for i in range(dims.horizon)])
-    #C(U) = U^T@big_R@U + big_r^T@U + X^T@big_Q@X + big_q^T@X and  X = F0x0 + FU so 
-    #C(U) = U^T@big_R@U + big_r^T@U + (F0x0 + FU)^T@big_Q*(F0x0 + FU) + big_q^T@(F0x0 + FU) = U^T@big_G@U + big_g^T@U + cg
-    #where big_G = @*(F^T@big_Q@F + big_R) and big_g = 2*F^T@big_Q@F0 + big_r and cg = x0^T@F0^T@big_Q@F0@x0 + big_q^T@F0@x0
-    #this is minimized by solving Ax = b where A = big_G, b = -big_g
-    big_Q = block_diag(*t_span_mpartial(Q))
-    big_q = t_span_vpartial(q)
-    big_R =  block_diag(*t_span_mpartial(R))
-    big_r = t_span_vpartial(r)
-    big_x0 = t_span_vpartial(x0)
-
-    big_G = 2*(F.T @ big_Q @ F + big_R)
-    big_G = 0.5*(big_G + big_G.T)
-    big_g =  F.T@big_q + (F.T @ big_Q @ F0 @ big_x0) + (big_x0.T @ F0.T @ big_Q.T @ F) + big_r
-    us_star = np.linalg.solve(big_G, -big_g)
-    xs_star = F0 @ big_x0 + F @ us_star
-    #c = 0.5*us_star[...,None]^T@big_R@us_star[...,None] + big_r[...,None]^T@us_star[...,None] + 0.5*xs_star[...,None]^T@big_Q@xs_star[...,None] + big_q[...,None]^T@xs_star[...,None]
-    u = np.reshape(us_star, (dims.horizon, dims.m,))[:-1]
-    x = np.reshape(xs_star, (dims.horizon, dims.n,))
-    return x, u
-=======
     F0 = block_diag(*[matrix_power(A, j) for j in range(dims.horizon)])
     F = np.block(
         [
@@ -215,5 +145,4 @@
     )
     us_star = np.linalg.solve(big_G, -big_g)
     xs_star = F0 @ big_x0 + F @ us_star
-    return xs_star.reshape((dims.horizon,dims.n,)), us_star.reshape((dims.horizon, dims.m,))[:-1]
->>>>>>> a02764e8
+    return xs_star.reshape((dims.horizon,dims.n,)), us_star.reshape((dims.horizon, dims.m,))[:-1]