--- conflicted
+++ resolved
@@ -7,12 +7,9 @@
 import jax.lax as lax
 import jax.numpy as jnp
 import jax.random as jr
-<<<<<<< HEAD
 from functools import partial
 
 from src.typs import *
-=======
->>>>>>> a02764e8
 
 jax.config.update("jax_enable_x64", True)  # double precision
 # symmetrise
@@ -297,34 +294,4 @@
     Xs, Us = lqr_forward_pass(gains, new_params)
     # adjoint
     Lambs = lqr_adjoint_pass(Xs, Us, new_params)
-    return gains, Xs, Us, Lambs
-<<<<<<< HEAD
-=======
-
-
-if __name__ == "__main__":
-    # generate data
-    sys_dims = ModelDims(n=3, m=2, horizon=60, dt=0.1)
-    # x0 = jnp.array([2.0, 1.0, 1.0])
-    # lqr = initialise_lqr(sys_dims=sys_dims, spectral_radius=0.6)
-    # params = Params(x0, lqr)
-    # Us = jnp.zeros((sys_dims.horizon,sys_dims.m), dtype=float)
-    # Us = Us.at[2].set(1.0)
-
-    # # simulate trajectory
-    # Xs_sim = simulate_trajectory(dynamics=lin_dyn_step, 
-    #                              Us=Us, 
-    #                              params=params, 
-    #                              dims=sys_dims)
-    # # generate adjoints
-    # Lambs = lqr_adjoint_pass(Xs_sim, Us, params)
-    # # LQR backward pass
-    # (dJ, Ks), exp_dJ = lqr_backward_pass(
-    #     lqr=params.lqr, dims=sys_dims, expected_change=True, verbose=False
-    # )
-    # # LQR forward update
-    # Xs_lqr, Us_lqr = lqr_forward_pass(gains=Ks, params=params)
-
-    # # LQR solver
-    # gains_lqr, Xs_lqr, Us_lqr, Lambs_lqr = solve_lqr(params, sys_dims)
->>>>>>> a02764e8
+    return gains, Xs, Us, Lambs