--- conflicted
+++ resolved
@@ -222,11 +222,7 @@
     return final_Fs, final_cs, Ks
 
 
-<<<<<<< HEAD
 @jax.jit
-=======
-# @jax.jit
->>>>>>> 30cc9077
 def solve_plqr(model: LQRParams):
     "run backward forward sweep to find optimal control"
     # backward
