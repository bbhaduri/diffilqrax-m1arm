# ilqr_vae_py
jax ilqr implementation

<<<<<<< HEAD
LQR linear system with quadratic and linear cost terms

Final state cost:
$$l_T(x_T) = \frac{1}{2} x_T^{T}Q_Tx_T + q_T^{T}x_T+\alpha_{T}$$

Current state cost:
$$l_t(x_t) = \frac{1}{2} x_t^{T}Q_tx_t + \frac{1}{2} u_t^{T}R_tu_t + q_t^{T}x_t + r_t^{T}u_t+\alpha_{t}$$

With dynamics:
$$f_t(x_t, u_t) = A_tx_t + B_tu_t + a_t$$

The optimal cost-to-go $J^{*}_T{}(x_t)$ is defined as:

$$J^{*}_T{}(x_t) = \frac{1}{2} x_T^{T}P_Tx_T + p_T^{T}x_T+\beta_{T} $$

where $P$ and $p$ are the quadratic and linear value iteration respectively.




# Resources
DDP implementation https://bjack205.github.io/papers/AL_iLQR_Tutorial.pdf
Jax DP and implicit differentiation https://stephentu.github.io/presentations/jax4dc/#/1
=======

Define Lagrangian
$$
\begin{split}
    \mathcal{L}(\bm{x},\bm{u}, \bm{\lambda}) &= \sum^{T-1}_{t=0} \frac{1}{2} (x_{t}^{T}Q_{t}x_{t} + x_{t}^{T}S_{t}u_{t} + u_{t}^{T}S_{t}^{T}x_{t} + u_{t}^{T}R_{t}u_{t}) + x_{t}^{T}q_{t} + u^{T}_{t}r_{t}  \\ 
    &+ x_{T}^{T}Q_{f}x_{T} + x_{T}^{T}q_{f} \\
    &+ \sum^{T-1}_{t=0} \lambda_{t}^{T}(A_{t}x_{t} + B_{t}u_{t} +a_{t} - \mathbb{I}x_{t+1}) \\
    &+ \lambda_{0}(x_{0} - \mathbb{I}x_{t+1})
\end{split}
$$

Partials
$$
\begin{align}
	\nabla_{x_{t}}\mathcal{L}(x,u, \bm{\lambda}) &= Q_{t}x_{t} + S_{t}u_{t} + q_{t} + A_{t}^{T}\bm{\lambda}_{t+1} - \bm{\lambda}_{t}= 0 \\
	\nabla_{x_{T}} \mathcal{L}(x,u, \bm{\lambda})&= Q_{f}x_{T} + q_{f} - \bm{\lambda}_{T} = 0 \\
	\nabla_{\bm{\lambda}_{0}}\mathcal{L}(x,u, \bm{\lambda}) &= x_{0} - \mathbb{I}x_{0} = 0 \\
	\nabla_{\bm{\lambda}_{t+1}}\mathcal{L}(x,u, \bm{\lambda}) &= A_{t}x_{t} + B_{t}u_{t} +a_{t}- \mathbb{I}x_{t+1} = 0 \\
	\nabla_{u_{t}}\mathcal{L}(x,u,\bm{\lambda}) &= S_{t}^{T}x_{t} + R_{t}u_{t} + r_{t}+ B_{t}^{T}\lambda_{t+1} = 0.
\end{align}
$$
>>>>>>> a2f0261a
<|MERGE_RESOLUTION|>--- conflicted
+++ resolved
@@ -1,7 +1,6 @@
 # ilqr_vae_py
 jax ilqr implementation
 
-<<<<<<< HEAD
 LQR linear system with quadratic and linear cost terms
 
 Final state cost:
@@ -25,7 +24,8 @@
 # Resources
 DDP implementation https://bjack205.github.io/papers/AL_iLQR_Tutorial.pdf
 Jax DP and implicit differentiation https://stephentu.github.io/presentations/jax4dc/#/1
-=======
+
+
 
 Define Lagrangian
 $$
@@ -46,5 +46,4 @@
 	\nabla_{\bm{\lambda}_{t+1}}\mathcal{L}(x,u, \bm{\lambda}) &= A_{t}x_{t} + B_{t}u_{t} +a_{t}- \mathbb{I}x_{t+1} = 0 \\
 	\nabla_{u_{t}}\mathcal{L}(x,u,\bm{\lambda}) &= S_{t}^{T}x_{t} + R_{t}u_{t} + r_{t}+ B_{t}^{T}\lambda_{t+1} = 0.
 \end{align}
-$$
->>>>>>> a2f0261a
+$$