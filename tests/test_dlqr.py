"""
Unit tests for the differentiable LQR solver
"""
from typing import NamedTuple
import unittest
import chex
import jax
from jax import Array
import jax.random as jr
import jax.numpy as jnp
import numpy as onp
from jaxopt import linear_solve, implicit_diff

from src.diff_lqr import dlqr
from src.lqr import (
    LQR,
    LQRParams,
    ModelDims,
    solve_lqr,
    kkt,
)
<<<<<<< HEAD

import numpy as onp
from src.exact import quad_solve, exact_solve
=======
>>>>>>> a02764e8
from src.utils import keygen, initialise_stable_dynamics

jax.config.update("jax_default_device", jax.devices("cpu")[0])
jax.config.update("jax_enable_x64", True)  # double precision


is_jax_Array = lambda arr: isinstance(arr, jnp.ndarray) and not isinstance(
    arr, onp.ndarray
)
printing_on = True


def setup_lqr_time_varying(
    dims: chex.Dimensions,
    pen_weight: dict = {"Q": 1e-0, "R": 1e-3, "Qf": 1e0, "S": 1e-3},
) -> LQR:
    """Setup LQR problem"""
    key = jr.PRNGKey(seed=234)
    key, skeys = keygen(key, 3)
    # initialise dynamics
    span_time_m = dims["TXX"]
    span_time_v = dims["TX"]
    A = initialise_stable_dynamics(next(skeys), *dims["NT"], radii=0.6)
    B = jnp.tile(jr.normal(next(skeys), dims["NM"]), span_time_m)
    a = jnp.tile(jr.normal(next(skeys), dims["N"]), span_time_v)
    # define cost matrices
    Q = pen_weight["Q"] * jnp.tile(jnp.eye(dims["N"][0]), span_time_m)
    q = 2 * 1e-1 * jnp.tile(jnp.ones(dims["N"]), span_time_v)
    R = pen_weight["R"] * jnp.tile(jnp.eye(dims["M"][0]), span_time_m)
    r = 1e-6 * jnp.tile(jnp.ones(dims["M"]), span_time_v)
    S = pen_weight["S"] * jnp.tile(jnp.ones(dims["NM"]), span_time_m)
    Qf = pen_weight["Q"] * jnp.eye(dims["N"][0])
    qf = 2 * 1e-1 * jnp.ones(dims["N"])
    # construct LQR
    lqr = LQR(A, B, a, Q, q, Qf, qf, R, r, S)
    return lqr()


def setup_lqr(
    dims: chex.Dimensions,
    pen_weight: dict = {"Q": 1e-0, "R": 1e-3, "Qf": 1e0, "S": 1e-3},
) -> LQR:
    dt = 0.1
    key = jr.PRNGKey(seed=234)
    key, skeys = keygen(key, 3)
    span_time_m = dims["TXX"]
    span_time_v = dims["TX"]
    A = initialise_stable_dynamics(
        next(skeys), *dims["NT"], radii=0.6
    )  # jnp.float64(jnp.tile(jnp.array([[1-0.5*dt,0],[0.2*dt,1-0.5*dt]]), dims["TXX"]))
    B = jnp.tile(jr.normal(next(skeys), dims["NM"]), span_time_m)
    a = jnp.tile(jr.normal(next(skeys), dims["N"]), span_time_v)
    # B = jnp.tile(jnp.array([[1.,0],[0,1.]]), dims["TXX"])#*dt
    # a = jnp.zeros(dims["TNX"])
    Qf = 1.0 * jnp.eye(dims["N"][0])
    qf = 1.0 * jnp.ones(dims["N"])
    Q = 1.0 * jnp.tile(jnp.eye(dims["N"][0]), span_time_m)
    q = 0.0 * jnp.tile(jnp.ones(dims["N"]), span_time_v)
    R = 1.0 * jnp.tile(jnp.eye(dims["M"][0]), span_time_m)
    r = 0.0 * jnp.tile(jnp.ones(dims["M"]), span_time_v)
    S = 0.0 * jnp.tile(jnp.ones(dims["NM"]), span_time_m)
    return LQR(A, B, a, Q, q, Qf, qf, R, r, S)()


class TestLQR(unittest.TestCase):
    """Test LQR dimensions and dtypes"""

    def setUp(self):
        self.dims = chex.Dimensions(T=60, N=2, M=2, X=1)
        self.sys_dims = ModelDims(*self.dims["NMT"], dt=0.1)
        self.lqr = setup_lqr(self.dims)
        self.x0 = jnp.array([2.0, 1.0])
        Us = jnp.zeros(self.dims["TM"], dtype=float)
        Us = Us.at[2].set(1.0)
        self.Us = Us
        self.params = LQRParams(self.x0, self.lqr)
        # Verify that the average KKT conditions are satisfied

    def test_dlqr(self):
        @jax.jit
        def loss(p):
            Us_lqr = dlqr(
                ModelDims(*self.dims["NMT"], dt=0.1), p, jnp.array([2.0, 1.0])
            )
            return jnp.linalg.norm(p.lqr.A) + jnp.linalg.norm(Us_lqr)

        val, g = jax.value_and_grad(loss)(self.params)
        chex.assert_trees_all_equal_shapes_and_dtypes(g, self.params)

    def tearDown(self):
        """Destruct test class"""
        print("Running tearDown method...")


class State(NamedTuple):
    Xs: Array
    Us: Array
    Lambs: Array


class Prms(NamedTuple):
    q: Array
    r: Array
    Q: Array
    R: Array
    A: Array
    S: Array
    x0: Array
    a: Array


def state_kkt(Xs: jnp.ndarray, Us: jnp.ndarray, Lambs: jnp.ndarray, params: LQRParams):
    Xs, Us, Lambs = Xs
    dLdXs, dLdUs, dLdLambs = kkt(params, Xs, Us, Lambs)
    return dLdXs, dLdUs, dLdLambs  # State(Xs=dLdXs, Us=dLdUs, Lambs=dLdLambs)


class TestDLQR(unittest.TestCase):
    """Test LQR dimensions and dtypes"""

    def setUp(self):
        """Instantiate dummy LQR"""
        self.dims = chex.Dimensions(T=15, N=2, M=2, X=1)
        self.sys_dims = ModelDims(*self.dims["NMT"], dt=0.1)
        self.lqr = setup_lqr(self.dims)
        self.x0 = jnp.array([100.0, 100.0])
        Us = jnp.zeros(self.dims["TM"], dtype=float)
        Us = Us.at[2].set(1.0)
        self.Us = Us
        self.params = LQRParams(self.x0, self.lqr)
        # Verify that the average KKT conditions are satisfied

    def test_dlqr(self):
        def replace_params(p):
            lqr = LQR(
                A=p.A,
                B=self.params.lqr.B,
                a=p.a,
                Q=p.Q,
                q=p.q,
                Qf=self.params.lqr.Qf,
                qf=self.params.lqr.qf,
                R=p.R,
                r=p.r,
                S=p.S,
            )
            return LQRParams(p.x0, lqr)

        @jax.jit
        def loss(prms):
            tau_lqr = dlqr(self.sys_dims, replace_params(prms), self.x0)
            Us_lqr = tau_lqr[:, self.dims.N :]
            Xs_lqr = tau_lqr[:, : self.dims.N]
            return jnp.linalg.norm(Us_lqr) ** 2

        @implicit_diff.custom_root(state_kkt, solve=linear_solve.solve_cg)
        def implicit_solve_lqr(Xs, Us, Lambs, params):
            gains, Xs, Us, Lambs = solve_lqr(params, self.sys_dims)
            return Xs, Us, Lambs

        def implicit_loss(prms):
            Xs_lqr, Us_lqr, _Us_lqr = implicit_solve_lqr(
                None, None, None, replace_params(prms)
            )
            return jnp.linalg.norm(Us_lqr) ** 2

        def direct_loss(prms):
            gains, Xs, Us, Lambs = solve_lqr(replace_params(prms), self.sys_dims)
            return jnp.linalg.norm(Us) ** 2

        prms = Prms(
            a=self.params.lqr.a,
            x0=jnp.array([100.0, 100.0]),
            S=self.params.lqr.S,
            A=self.params.lqr.A,
            R=self.params.lqr.R,
            Q=self.params.lqr.Q,
            q=self.params.lqr.q,
            r=self.params.lqr.r,
        )  # 10*jnp.ones(self.dims["TNX"]), r = jnp.ones(self.dims["TNX"]))
        lqr_val, lqr_g = jax.value_and_grad(loss)(prms)
        implicit_val, implicit_g = jax.value_and_grad(implicit_loss)(prms)
        direct_val, direct_g = jax.value_and_grad(direct_loss)(prms)
        if printing_on:
            print("\n || Printing grads || \n ")
            print("\n || Printing  q || \n ")
            print(implicit_g.q[:4])
            print(direct_g.q[:4])
            print(lqr_g.q[:4])
            print("\n || Printing  Q || \n ")
            print(direct_g.Q[:4])
            print(lqr_g.Q[:4])
            print(implicit_g.Q[:4])
            print("\n || Printing  a || \n ")
            print(direct_g.a)
            print(lqr_g.a)
            print("\n || Printing  x0 || \n ")
            print(direct_g.x0)
            print(lqr_g.x0)
        # assert jnp.allclose(lqr_g.q, direct_g.q)
        # assert jnp.allclose(lqr_g.r[:-1], direct_g.r)
        # assert jnp.allclose(lqr_g.Q, direct_g.Q)
        # assert jnp.allclose(lqr_g.R[:-1], direct_g.R)
        # assert jnp.allclose(lqr_g.A, direct_g.A)
        # verify shapes and dtypes
        chex.assert_trees_all_equal_shapes_and_dtypes(lqr_val, direct_val)
        chex.assert_trees_all_equal_shapes_and_dtypes(lqr_g, direct_g)
        chex.assert_trees_all_equal_shapes_and_dtypes(implicit_val, direct_val)
        chex.assert_trees_all_equal_shapes_and_dtypes(implicit_g, direct_g)
        # verify numerics
        chex.assert_trees_all_close(lqr_val, direct_val, rtol=1e-3)
        chex.assert_trees_all_close(lqr_g, direct_g, rtol=1e-3)
        # chex.assert_trees_all_close(implicit_val, direct_val, rtol = 1e-3)

    # chex.assert_trees_all_close(implicit_g, direct_g, rtol = 1e-3)

    def tearDown(self):
        """Destruct test class"""
        print("Running tearDown method...")


if __name__ == "__main__":
    unittest.main()<|MERGE_RESOLUTION|>--- conflicted
+++ resolved
@@ -19,12 +19,8 @@
     solve_lqr,
     kkt,
 )
-<<<<<<< HEAD
-
 import numpy as onp
 from src.exact import quad_solve, exact_solve
-=======
->>>>>>> a02764e8
 from src.utils import keygen, initialise_stable_dynamics
 
 jax.config.update("jax_default_device", jax.devices("cpu")[0])
