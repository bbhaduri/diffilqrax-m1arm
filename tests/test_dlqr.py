"""
Unit tests for the differentiable LQR solver
"""

from typing import NamedTuple
import unittest
import chex
import jax
from jax import Array
import jax.random as jr
import jax.numpy as jnp
import numpy as onp
from jaxopt import linear_solve, implicit_diff

from diffilqrax.typs import LQRParams, ModelDims, LQR
from diffilqrax.diff_lqr import dlqr
from diffilqrax.lqr import solve_lqr, kkt
from diffilqrax.utils import keygen, initialise_stable_dynamics

jax.config.update("jax_default_device", jax.devices("cpu")[0])
jax.config.update("jax_enable_x64", True)  # double precision

PRINTING_ON = True


def is_jax_array(arr: Array) -> bool:
    """validate jax array type"""
    return isinstance(arr, jnp.ndarray) and not isinstance(arr, onp.ndarray)


def setup_lqr_time_varying(
    dims: chex.Dimensions,
    pen_weight: dict = {"Q": 1e-0, "R": 1e-3, "Qf": 1e0, "S": 1e-3},
) -> LQR:
    """Setup LQR problem"""
    key = jr.PRNGKey(seed=234)
    key, skeys = keygen(key, 4)
    # initialise dynamics
    span_time_m = dims["TXX"]
    span_time_v = dims["TX"]
    A = initialise_stable_dynamics(next(skeys), *dims["NT"], radii=0.6)
    B = jnp.tile(jr.normal(next(skeys), dims["NM"]), span_time_m)
    a = jnp.tile(jr.normal(next(skeys), dims["N"]), span_time_v)
    # define cost matrices
    Q = pen_weight["Q"] * jnp.tile(jnp.eye(dims["N"][0]), span_time_m)
    q = 2 * 1e-1 * jnp.tile(jnp.ones(dims["N"]), span_time_v)
    R = pen_weight["R"] * jnp.tile(jnp.eye(dims["M"][0]), span_time_m)
    r = 1e-6 * jnp.tile(jnp.ones(dims["M"]), span_time_v)
    S = pen_weight["S"] * jnp.tile(jr.normal(next(skeys), dims["NM"]), span_time_m)
    Qf = pen_weight["Q"] * jnp.eye(dims["N"][0])
    qf = 2 * 1e-1 * jnp.ones(dims["N"])
    # construct LQR
    lqr = LQR(A, B, a, Q, q, R, r, S, Qf, qf)
    return lqr()


def setup_lqr(
    dims: chex.Dimensions,
    pen_weight: dict = {"Q": 1e-0, "R": 1e-3, "Qf": 1e0, "S": 1e-3},
) -> LQR:
    """set up time invariant LQR problem"""
    key = jr.PRNGKey(seed=234)
    key, skeys = keygen(key, 3)
    span_time_m = dims["TXX"]
    span_time_v = dims["TX"]
    A = initialise_stable_dynamics(next(skeys), *dims["NT"], radii=0.6)
    B = jnp.tile(jr.normal(next(skeys), dims["NM"]), span_time_m)
    a = 0*jnp.tile(jr.normal(next(skeys), dims["N"]), span_time_v)
    Qf = 1.0 * jnp.eye(dims["N"][0])
    qf = 1.0 * jnp.ones(dims["N"])
    Q = 1.0 * jnp.tile(jnp.eye(dims["N"][0]), span_time_m)
    q = 1.0 * jnp.tile(jnp.ones(dims["N"]), span_time_v)
    R = 1.0 * jnp.tile(jnp.eye(dims["M"][0]), span_time_m)
    r = 1.0 * jnp.tile(jnp.ones(dims["M"]), span_time_v)
    S = 0.5 * jnp.tile(jnp.ones(dims["NM"]), span_time_m)
    return LQR(A, B, a, Q, q, R, r, S, Qf, qf)()


class TestLQR(unittest.TestCase):
    """Test LQR dimensions and dtypes"""

    def setUp(self):
        """set up LQR problem"""
        self.dims = chex.Dimensions(T=60, N=2, M=2, X=1)
        self.sys_dims = ModelDims(*self.dims["NMT"], dt=0.1)
        self.lqr = setup_lqr(self.dims)
        self.x0 = jnp.array([2.0, 1.0])
        Us = jnp.zeros(self.dims["TM"], dtype=float)
        Us = Us.at[2].set(1.0)
        self.Us = Us
        self.params = LQRParams(self.x0, self.lqr)
        # Verify that the average KKT conditions are satisfied

    def test_dlqr(self):
        """test dlqr struct and shapes"""
        @jax.jit
        def loss(p):
            Us_lqr = dlqr(
                ModelDims(*self.dims["NMT"], dt=0.1), p, jnp.array([2.0, 1.0])
            )
            return jnp.linalg.norm(p.lqr.A) + jnp.linalg.norm(Us_lqr)

        _, g = jax.value_and_grad(loss)(self.params)
        chex.assert_trees_all_equal_shapes_and_dtypes(g, self.params)

    def tearDown(self):
        """Destruct test class"""
        print("Running tearDown method...")


class State(NamedTuple):
    """helper class for state"""
    Xs: Array
    Us: Array
    Lambs: Array


class Prms(NamedTuple):
    """helper class for params"""
    q: Array
    r: Array
    Q: Array
    R: Array
    A: Array
    S: Array
    x0: Array
<<<<<<< HEAD
=======
    a: Array

>>>>>>> 8ec40a52

def state_kkt(Xs: jnp.ndarray, Us: jnp.ndarray, Lambs: jnp.ndarray, params: LQRParams):
    """calculate KKT conditions for LQR problem"""
    Xs, Us, Lambs = Xs
    dLdXs, dLdUs, dLdLambs = kkt(params, Xs, Us, Lambs)
    return dLdXs, dLdUs, dLdLambs  # State(Xs=dLdXs, Us=dLdUs, Lambs=dLdLambs)


class TestDLQR(unittest.TestCase):
    """Test LQR dimensions and dtypes"""

    def setUp(self):
        """Instantiate dummy LQR"""
        self.dims = chex.Dimensions(T=15, N=2, M=2, X=1)
        self.sys_dims = ModelDims(*self.dims["NMT"], dt=0.1)
        self.lqr = setup_lqr(self.dims)
        self.x0 = jnp.array([100.0, 100.0])
        Us = jnp.zeros(self.dims["TM"], dtype=float)
        Us = Us.at[2].set(1.0)
        self.Us = Us
        self.params = LQRParams(self.x0, self.lqr)
        # Verify that the average KKT conditions are satisfied

    def test_dlqr(self):
<<<<<<< HEAD
        def replace_params(p):
            lqr = LQR(A = p.A, B = self.params.lqr.B, a = self.params.lqr.a, Q = p.Q, q = p.q, Qf = self.params.lqr.Qf, qf = self.params.lqr.qf, R = p.R, r = p.r, S = p.S)
            return Params(self.x0, lqr)
=======
        """
        test dlqr struct, shapes and solutions compared to direct gradients,
        and implicit gradients
        """
        def replace_params(p:Prms)->LQRParams:
            lqr = LQR(
                A=p.A,
                B=self.params.lqr.B,
                a=p.a,
                Q=p.Q,
                q=p.q,
                R=p.R,
                r=p.r,
                S=p.S,
                Qf=self.params.lqr.Qf,
                qf=self.params.lqr.qf,
            )
            return LQRParams(p.x0, lqr)

>>>>>>> 8ec40a52
        @jax.jit
        def loss(prms):
            tau_lqr = dlqr(self.sys_dims, replace_params(prms), self.x0)
            Us_lqr = tau_lqr[:, self.sys_dims.n :]
            Xs_lqr = tau_lqr[:, : self.sys_dims.n]
            return jnp.linalg.norm(Us_lqr) ** 2 + jnp.linalg.norm(Xs_lqr - 1) ** 2

        @implicit_diff.custom_root(state_kkt, solve=linear_solve.solve_cg)
        def implicit_solve_lqr(Xs, Us, Lambs, params):
            Xs, Us, Lambs = solve_lqr(params)
            return Xs, Us, Lambs

        def implicit_loss(prms):
            Xs_lqr, Us_lqr, _Us_lqr = implicit_solve_lqr(
                None, None, None, replace_params(prms)
            )
            print(Xs_lqr.shape)
            return jnp.linalg.norm(Us_lqr) ** 2 + jnp.linalg.norm(Xs_lqr - 1) ** 2

        def direct_loss(prms):
            Xs, Us, Lambs = solve_lqr(replace_params(prms))
            return jnp.linalg.norm(Us) ** 2 + jnp.linalg.norm(Xs - 1) ** 2

<<<<<<< HEAD
        prms = Prms(x0 = jnp.array([100.0, 100.0]), S = self.params.lqr.S, A = self.params.lqr.A, R = self.params.lqr.R, Q = self.params.lqr.Q, q = 10*jnp.ones(self.dims["TNX"]), r = jnp.ones(self.dims["TNX"]))
=======
        prms = Prms(
            a=self.params.lqr.a,
            x0=jnp.array([100.0, 100.0]),
            S=self.params.lqr.S,
            A=self.params.lqr.A,
            R=self.params.lqr.R,
            Q=self.params.lqr.Q,
            q=self.params.lqr.q,
            r=self.params.lqr.r,
        )  # 10*jnp.ones(self.dims["TNX"]), r = jnp.ones(self.dims["TNX"]))
>>>>>>> 8ec40a52
        lqr_val, lqr_g = jax.value_and_grad(loss)(prms)
        implicit_val, implicit_g = jax.value_and_grad(implicit_loss)(prms)
        direct_val, direct_g = jax.value_and_grad(direct_loss)(prms)
        if PRINTING_ON:
            print("\n || Printing grads S || \n ")
            print("\n || Implicit || \n ")
            print(lqr_g.S[:4])
            print("\n || Direct || \n ")
            print(direct_g.S[:4])
            print("\n || Printing grads a || \n ")
            print("\n || Implicit || \n ")
            print(lqr_g.a[:4])
            print("\n || Direct || \n ")
            print(direct_g.a[:4])
            print("\n || Printing  Q || \n ")
            print(direct_g.Q[:4])
            print(lqr_g.Q[:4])
            print(implicit_g.Q[:4])
<<<<<<< HEAD
            print("\n || Printing  A || \n ")
            print(direct_g.A[:4])
            print(lqr_g.A[:4])
        # assert jnp.allclose(lqr_g.q, direct_g.q)
        # assert jnp.allclose(lqr_g.r[:-1], direct_g.r)
        # assert jnp.allclose(lqr_g.Q, direct_g.Q)
        # assert jnp.allclose(lqr_g.R[:-1], direct_g.R)
        # assert jnp.allclose(lqr_g.A, direct_g.A)
=======
            print("\n || Printing  a || \n ")
            print(direct_g.a)
            print(lqr_g.a)
            print("\n || Printing  x0 || \n ")
            print(direct_g.x0)
            print(lqr_g.x0)
        assert jnp.allclose(lqr_g.a, direct_g.a)
        assert jnp.allclose(lqr_g.q, direct_g.q)
        assert jnp.allclose(lqr_g.r, direct_g.r)
        assert jnp.allclose(lqr_g.Q, direct_g.Q)
        assert jnp.allclose(lqr_g.R, direct_g.R)
        assert jnp.allclose(lqr_g.A, direct_g.A)
>>>>>>> 8ec40a52
        # verify shapes and dtypes
        chex.assert_trees_all_equal_shapes_and_dtypes(lqr_val, direct_val)
        chex.assert_trees_all_equal_shapes_and_dtypes(lqr_g, direct_g)
        chex.assert_trees_all_equal_shapes_and_dtypes(implicit_val, direct_val)
        chex.assert_trees_all_equal_shapes_and_dtypes(implicit_g, direct_g)
        # verify numerics
<<<<<<< HEAD
        chex.assert_trees_all_close(lqr_val, direct_val, rtol = 1e-3)
        chex.assert_trees_all_close(lqr_g, direct_g, rtol = 1e-3)
        #chex.assert_trees_all_close(implicit_val, direct_val, rtol = 1e-3)
       # chex.assert_trees_all_close(implicit_g, direct_g, rtol = 1e-3)

        
=======
        chex.assert_trees_all_close(lqr_val, direct_val, rtol=1e-3)
        chex.assert_trees_all_close(lqr_g, direct_g, rtol=1e-3)
        chex.assert_trees_all_close(implicit_val, direct_val, rtol = 1e-3)

    # chex.assert_trees_all_close(implicit_g, direct_g, rtol = 1e-3)

>>>>>>> 8ec40a52
    def tearDown(self):
        """Destruct test class"""
        print("Running tearDown method...")


if __name__ == "__main__":
    unittest.main()<|MERGE_RESOLUTION|>--- conflicted
+++ resolved
@@ -124,11 +124,8 @@
     A: Array
     S: Array
     x0: Array
-<<<<<<< HEAD
-=======
     a: Array
 
->>>>>>> 8ec40a52
 
 def state_kkt(Xs: jnp.ndarray, Us: jnp.ndarray, Lambs: jnp.ndarray, params: LQRParams):
     """calculate KKT conditions for LQR problem"""
@@ -153,11 +150,6 @@
         # Verify that the average KKT conditions are satisfied
 
     def test_dlqr(self):
-<<<<<<< HEAD
-        def replace_params(p):
-            lqr = LQR(A = p.A, B = self.params.lqr.B, a = self.params.lqr.a, Q = p.Q, q = p.q, Qf = self.params.lqr.Qf, qf = self.params.lqr.qf, R = p.R, r = p.r, S = p.S)
-            return Params(self.x0, lqr)
-=======
         """
         test dlqr struct, shapes and solutions compared to direct gradients,
         and implicit gradients
@@ -177,7 +169,6 @@
             )
             return LQRParams(p.x0, lqr)
 
->>>>>>> 8ec40a52
         @jax.jit
         def loss(prms):
             tau_lqr = dlqr(self.sys_dims, replace_params(prms), self.x0)
@@ -201,9 +192,6 @@
             Xs, Us, Lambs = solve_lqr(replace_params(prms))
             return jnp.linalg.norm(Us) ** 2 + jnp.linalg.norm(Xs - 1) ** 2
 
-<<<<<<< HEAD
-        prms = Prms(x0 = jnp.array([100.0, 100.0]), S = self.params.lqr.S, A = self.params.lqr.A, R = self.params.lqr.R, Q = self.params.lqr.Q, q = 10*jnp.ones(self.dims["TNX"]), r = jnp.ones(self.dims["TNX"]))
-=======
         prms = Prms(
             a=self.params.lqr.a,
             x0=jnp.array([100.0, 100.0]),
@@ -214,7 +202,6 @@
             q=self.params.lqr.q,
             r=self.params.lqr.r,
         )  # 10*jnp.ones(self.dims["TNX"]), r = jnp.ones(self.dims["TNX"]))
->>>>>>> 8ec40a52
         lqr_val, lqr_g = jax.value_and_grad(loss)(prms)
         implicit_val, implicit_g = jax.value_and_grad(implicit_loss)(prms)
         direct_val, direct_g = jax.value_and_grad(direct_loss)(prms)
@@ -233,16 +220,6 @@
             print(direct_g.Q[:4])
             print(lqr_g.Q[:4])
             print(implicit_g.Q[:4])
-<<<<<<< HEAD
-            print("\n || Printing  A || \n ")
-            print(direct_g.A[:4])
-            print(lqr_g.A[:4])
-        # assert jnp.allclose(lqr_g.q, direct_g.q)
-        # assert jnp.allclose(lqr_g.r[:-1], direct_g.r)
-        # assert jnp.allclose(lqr_g.Q, direct_g.Q)
-        # assert jnp.allclose(lqr_g.R[:-1], direct_g.R)
-        # assert jnp.allclose(lqr_g.A, direct_g.A)
-=======
             print("\n || Printing  a || \n ")
             print(direct_g.a)
             print(lqr_g.a)
@@ -255,28 +232,18 @@
         assert jnp.allclose(lqr_g.Q, direct_g.Q)
         assert jnp.allclose(lqr_g.R, direct_g.R)
         assert jnp.allclose(lqr_g.A, direct_g.A)
->>>>>>> 8ec40a52
         # verify shapes and dtypes
         chex.assert_trees_all_equal_shapes_and_dtypes(lqr_val, direct_val)
         chex.assert_trees_all_equal_shapes_and_dtypes(lqr_g, direct_g)
         chex.assert_trees_all_equal_shapes_and_dtypes(implicit_val, direct_val)
         chex.assert_trees_all_equal_shapes_and_dtypes(implicit_g, direct_g)
         # verify numerics
-<<<<<<< HEAD
-        chex.assert_trees_all_close(lqr_val, direct_val, rtol = 1e-3)
-        chex.assert_trees_all_close(lqr_g, direct_g, rtol = 1e-3)
-        #chex.assert_trees_all_close(implicit_val, direct_val, rtol = 1e-3)
-       # chex.assert_trees_all_close(implicit_g, direct_g, rtol = 1e-3)
-
-        
-=======
         chex.assert_trees_all_close(lqr_val, direct_val, rtol=1e-3)
         chex.assert_trees_all_close(lqr_g, direct_g, rtol=1e-3)
         chex.assert_trees_all_close(implicit_val, direct_val, rtol = 1e-3)
 
     # chex.assert_trees_all_close(implicit_g, direct_g, rtol = 1e-3)
 
->>>>>>> 8ec40a52
     def tearDown(self):
         """Destruct test class"""
         print("Running tearDown method...")
