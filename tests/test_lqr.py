--- conflicted
+++ resolved
@@ -6,16 +6,13 @@
 import jax.random as jr
 import jax.numpy as jnp
 from jaxopt import linear_solve, implicit_diff
-<<<<<<< HEAD
+
 import numpy as onp
-# from src.exact import quad_solve
-=======
-import numpy as np
 from src.exact import quad_solve, exact_solve
->>>>>>> 917a3cb2
 
 jax.config.update('jax_default_device', jax.devices('cpu')[0])
-# from tests.fixtures import sys_matrices, sys_dims
+jax.config.update("jax_enable_x64", True)  # double precision
+
 from src import (
     Gains,
     CostToGo,
@@ -96,7 +93,6 @@
         chex.assert_trees_all_close(self.lqr.Q[0], self.lqr.Q[0].T)
         chex.assert_trees_all_close(self.lqr.R[0], self.lqr.R[0].T)
         # check if Q is positive definite
-        # print(jnp.linalg.eigvals(self.lqr.Q[0]).real)
         assert jnp.all(jnp.linalg.eigvals(self.lqr.Q[0]) > 0), "Q is not positive definite"
         assert jnp.all(jnp.linalg.eigvals(self.lqr.R[0]) > 0), "R is not positive definite"
 
@@ -206,23 +202,18 @@
         """Instantiate dummy LQR"""
         print("\nRunning setUp method...")
         self.dims = chex.Dimensions(T=20, N=3, M=2, X=1)
+        self.sys_dims = ModelDims(self.dims["N"][0], self.dims["M"][0], self.dims["T"][0], dt=0.1)
         print(self.dims["TNMX"])
 
         print("\nMake LQR struct")
         key = jr.PRNGKey(seed=234)
         key, skeys = keygen(key, 3)
 
-<<<<<<< HEAD
-        # A = jr.normal(next(skeys), self.dims["TNN"])
         A = initialise_stable_dynamics(next(skeys), self.dims["N"][0], self.dims["T"][0],radii=0.6)
         B = jnp.tile(jr.normal(next(skeys), self.dims["NM"]), self.dims["TXX"])
+        a = jnp.tile(jr.normal(next(skeys), self.dims["NX"]), self.dims["TXX"])
+        # B = jr.normal(next(skeys), self.dims["TNM"])
         # a = jr.normal(next(skeys), self.dims["TNX"])
-        a = jnp.tile(jr.normal(next(skeys), self.dims["NX"]), self.dims["TXX"])
-=======
-        A = (0.6*jr.normal(subkeys[0], self.dims["TNN"]) / np.sqrt(self.dims["N"])) - jnp.eye(self.dims["N"][0])
-        B = jr.normal(subkeys[1], self.dims["TNM"])
-        a = jr.normal(subkeys[2], self.dims["TNX"])
->>>>>>> 917a3cb2
         Qf = jnp.eye(self.dims["N"][0])
         qf = 2*1e-1 * jnp.ones(self.dims["NX"])
         Q = jnp.tile(jnp.eye(self.dims["N"][0]), self.dims["TXX"])
@@ -230,22 +221,19 @@
         R = 1e-4 * jnp.tile(jnp.eye(self.dims["M"][0]), self.dims["TXX"])
         r = 1e-2 * jnp.tile(jnp.ones(self.dims["MX"]), self.dims["TXX"])
         S = 1e-4 * jnp.tile(jnp.ones(self.dims["NM"]), self.dims["TXX"])
-
-
         self.lqr = LQR(A, B, a, Q, q, Qf, qf, R, r, S)()
-        print("LQR Q shape", self.lqr.Q.shape)
-
-        print("\nMake initial state x0 and input U")
+
+        print("\nMake x0 and input U")
         self.x0 = jnp.array([[2.0], [1.0], [1.0]])
         Us = jnp.zeros(self.dims["TMX"]) * 1.0
         Us = Us.at[2].set(1.0)
         self.Us = Us
-        self.params = Params(self.x0, self.dims["T"][0], self.lqr)
+        self.params = Params(self.x0, self.lqr)
 
     def test_lqr_solution(self):
         """test LQR solution using jaxopt conjugate gradient solution"""
         # Exercise the LQR solver function
-        K_dir, Xs_dir, Us_dir, Lambs_dir = solve_lqr(params=self.params)
+        K_dir, Xs_dir, Us_dir, Lambs_dir = solve_lqr(params=self.params, sys_dims=self.sys_dims)
         K_impl, Xs_impl, Us_impl, Lambs_impl = implicit_diff.custom_root(
             kkt, linear_solve.solve_cg
         )(solve_lqr)(self.params)
@@ -257,7 +245,7 @@
 
     def test_kkt_optimal(self):
         # Setup the LQR problem
-        K_dir, Xs_dir, Us_dir, Lambs_dir = solve_lqr(params=self.params)
+        K_dir, Xs_dir, Us_dir, Lambs_dir = solve_lqr(params=self.params, sys_dims=self.sys_dims)
         # Exercise the KKT function
         dLdXs, dLdUs, dLdLambs = kkt(self.params, Xs_dir, Us_dir, Lambs_dir)
         # Verify that the KKT conditions are satisfied
@@ -309,38 +297,27 @@
         """Instantiate LQR example using the pendulum example to compare against Ocaml"""
         print("\nRunning setUp method...")
         self.dims = chex.Dimensions(T=100, N=2, M=2, X=1)
-        key = jr.PRNGKey(seed=234)
-        subkeys = jr.split(key, 11)
-        dt = 0.1
-
-<<<<<<< HEAD
-        A = jnp.tile(((jr.normal(subkeys[0], self.dims["NN"]) / jnp.sqrt(self.dims["N"])*0.8) - jnp.eye(self.dims["N"][0])), self.dims["TXX"])
-        B = jnp.tile(jnp.ones(self.dims["NM"]), self.dims["TXX"])
-=======
+        self.sys_dims = ModelDims(self.dims["N"][0], self.dims["M"][0], self.dims["T"][0], dt=0.1)
+        dt = self.sys_dims.dt
+
         A = jnp.float64(jnp.tile(jnp.array([[1,dt],[-1*dt,1-0.5*dt]]), self.dims["TXX"]))
         B = jnp.tile(jnp.array([[0,0],[1,0]]), self.dims["TXX"])*dt
->>>>>>> 917a3cb2
         a = jnp.zeros(self.dims["TNX"])
         Qf = 0. *jnp.eye(self.dims["N"][0])
         qf = 0. * jnp.ones(self.dims["NX"])
         Q = 2. * jnp.tile(jnp.eye(self.dims["N"][0]), self.dims["TXX"])
         q = 0. * jnp.tile(jnp.ones(self.dims["NX"]), self.dims["TXX"])
-        R =  0.5 * jnp.tile(jnp.eye(self.dims["M"][0]), self.dims["TXX"])
+        R = 0.5 * jnp.tile(jnp.eye(self.dims["M"][0]), self.dims["TXX"])
         r = 0. * jnp.tile(jnp.ones(self.dims["MX"]), self.dims["TXX"])
         S = 0. * jnp.tile(jnp.ones(self.dims["NM"]), self.dims["TXX"])
-
         self.lqr = LQR(A, B, a, Q, q, Qf, qf, R, r, S)()
-        print("LQR Q shape", self.lqr.Q.shape)
 
         print("\nMake initial state x0 and input U")
         self.x0 = jnp.array([[0.3], [0.]])
         Us = jnp.zeros(self.dims["TMX"]) * 1.0
         Us = Us.at[2].set(1.0)
         self.Us = Us
-        self.params = Params(self.x0, self.dims["T"][0], self.lqr)
-
-
-        
+        self.params = Params(self.x0, self.lqr)
         
     def test_lqr_solution(self):
         """test LQR solution using jaxopt conjugate gradient solution"""
@@ -348,12 +325,12 @@
         K_dir, Xs_dir, Us_dir, Lambs_dir = solve_lqr(params=self.params)
         Xs_quad, Us_quad = quad_solve(self.params, self.dims["N"][0], self.dims["M"][0], self.dims["T"][0], self.x0) 
         Xs_exact, Us_exact = exact_solve(self.params, self.dims["N"][0], self.dims["M"][0], self.dims["T"][0], self.x0)   
-        np.savetxt("Us_ext", Us_exact[...,0]) 
-        np.savetxt("Xs_ext", Xs_exact[...,0]) 
-        np.savetxt("Us_quad", Us_quad[...,0]) 
-        np.savetxt("Xs_auqd", Xs_quad[...,0]) 
-        np.savetxt("Us_dir", Us_dir[...,0]) 
-        np.savetxt("Xs_dir", Xs_dir[...,0])
+        onp.savetxt("Us_ext", Us_exact[...,0]) 
+        onp.savetxt("Xs_ext", Xs_exact[...,0]) 
+        onp.savetxt("Us_quad", Us_quad[...,0]) 
+        onp.savetxt("Xs_quad", Xs_quad[...,0]) 
+        onp.savetxt("Us_dir", Us_dir[...,0]) 
+        onp.savetxt("Xs_dir", Xs_dir[...,0])
         # Verify that the two solutions are close
         assert jnp.allclose(Us_dir[:-1], Us_exact, rtol=1e-05, atol=1e-08)
         
